"""
The function

>>> def json_mrf_to_csv()...

flattens the data from a JSON MRF into a CSV.

If the flattener encounters the in-network items after the provider
references, it will flatten those on the first pass. Otherwise, it
will open the file again and re-run, recycling the provider
references that it got from the first pass.

The plan data is only written after the flattener has successfully run.
"""
import asyncio
import csv
import gzip
import hashlib
import io
import json
import logging
import os
from typing import Generator
from pathlib import Path
<<<<<<< HEAD
from schema import SCHEMA
from tqdm import tqdm
from tqdm.asyncio import tqdm as tqdma

log = logging.getLogger(__name__)
log.setLevel(logging.INFO)
=======
from urllib.parse import urlparse

import aiohttp
import ijson
import requests
>>>>>>> 6f57eed3

from schema import SCHEMA

# You can remove this if necessary, but be warned
try:
	assert ijson.backend == 'yajl2_c'
except AssertionError:
	raise Exception('Extremely slow without the yajl2_c backend')


log = logging.getLogger(__name__)
log.setLevel(logging.INFO)


class InvalidMRF(Exception):
	pass


<<<<<<< HEAD
class Parser:
	"""
	Wrapper for the default ijson parser.
	Preserves the current value in a variable "current".
	"""

	def __init__(self, f):
		self.__p = ijson.parse(f, use_float=True)#, buf_size=1073741824)
		self.current = None

	def __iter__(self):
		return self

	def __next__(self):
		self.current = next(self.__p)
		return self.current


class MRFOpen:
=======
class JSONOpen(io.BufferedIOBase):
>>>>>>> 6f57eed3
	"""
	Context manager for opening JSON(.gz) MRFs.
	Handles local and remote gzipped and unzipped
	JSON files.
	"""

	def __init__(self, input):
		if type(input) == bytes:
			self.data = input
			self.loc = None
		else:
			self.loc = input
			self.data = None

		self.f = None
		self.r = None
		self.is_remote = None

		if self.loc:
			parsed_url = urlparse(self.loc)
			self.suffix = ''.join(Path(parsed_url.path).suffixes)

			if self.suffix not in ('.json.gz', '.json'):
				raise InvalidMRF(f'Suffix not JSON: {self.loc}')

			self.is_remote = parsed_url.scheme in ('http', 'https')

	def __enter__(self):
		if self.data:
			self.f = io.BytesIO(self.data)
			return self.f
		if (
			self.is_remote
			and self.suffix == '.json.gz'
		):
			self.r = requests.get(self.loc, stream=True)
			self.f = gzip.GzipFile(fileobj=self.r.raw)

		elif (
			self.is_remote
			and self.suffix == '.json'
		):
			self.r = requests.get(self.loc, stream=True)
			self.r.raw.decode_content = True
			self.f = self.r.raw

		elif self.suffix == '.json.gz':
			self.f = gzip.open(self.loc, 'rb')

		else:
			self.f = open(self.loc, 'rb')

		log.info(f'Successfully opened file: {self.loc}')
		return self.f

	def __exit__(self, exc_type, exc_val, exc_tb):
		if self.r and self.is_remote:
			self.r.close()

		self.f.close()


def import_csv_to_set(filename: str):
	"""Imports data as tuples from a given file."""
	items = set()

	with open(filename, 'r') as f:
		reader = csv.reader(f)

		for row in reader:
			row = [col.strip() for col in row]

			if len(row) > 1:
				items.add(tuple(row))

			else:
				items.add(row.pop())

		return items


def make_dir(out_dir):

	if not os.path.exists(out_dir):
		os.mkdir(out_dir)


def dicthasher(data, n_bytes = 8):

	if not data:
		raise Exception("Hashed dictionary can't be empty")

	data = json.dumps(data, sort_keys=True).encode('utf-8')
	hash_s = hashlib.sha256(data).digest()[:n_bytes]
	hash_i = int.from_bytes(hash_s, 'little')

	return hash_i


def append_hash(item, name):

	hash_ = dicthasher(item)
	item[name] = hash_

	return item


def _filename_hash(loc):

	filename = Path(loc).stem.split('.')[0]
	file_row = {'filename': filename}
	filename_hash = dicthasher(file_row)

	return filename_hash


def _write_table(rows, tablename, out_dir):

	fieldnames = SCHEMA[tablename]
	file_loc = f'{out_dir}/{tablename}.csv'
	file_exists = os.path.exists(file_loc)

	# newline = '' is to prevent Windows
	# from adding \r\n\n to the end of each line
	with open(file_loc, 'a', newline='') as f:
		writer = csv.DictWriter(f, fieldnames=fieldnames)

		if not file_exists:
			writer.writeheader()

		if type(rows) == list:
			writer.writerows(rows)

		if type(rows) == dict:
			row = rows
			writer.writerow(row)


def _make_plan_row(plan: dict):

	keys = [
		'reporting_entity_name',
		'reporting_entity_type',
		'plan_name',
		'plan_id',
		'plan_id_type',
		'plan_market_type',
		'last_updated_on',
		'version',
	]

	plan_row = {key: plan.get(key) for key in keys}
	plan_row = append_hash(plan_row, 'plan_hash')

	return plan_row


def _make_file_row(loc, url):

	filename = Path(loc).stem.split('.')[0]
	file_row = {'filename': filename}
	file_row = append_hash(file_row, 'filename_hash')
	file_row['url'] = url

	return file_row


def _make_plan_file_row(plan_row, file_row):

	plan_file_row = {
		'plan_hash': plan_row['plan_hash'],
		'filename_hash': file_row['filename_hash']
	}

	return plan_file_row


def _make_code_row(in_network_item: dict):

	keys = [
		'billing_code_type',
		'billing_code_type_version',
		'billing_code',
	]

	code_row = {key : in_network_item[key] for key in keys}
	code_row = append_hash(code_row, 'code_hash')

	return code_row


def _make_price_row(
	price: dict,
	code_hash,
	filename_hash
):

	keys = [
		'billing_class',
		'negotiated_type',
		'expiration_date',
		'negotiated_rate',
		'additional_information',
	]

	price_row = {key : price.get(key) for key in keys}

	optional_json_keys = [
		'service_code',
		'billing_code_modifier',
	]

	for key in optional_json_keys:
		if price.get(key):
			price.get(key)
			sorted_value = sorted(price[key])
			price_row[key] = json.dumps(sorted_value)

	hashes = {
		'code_hash': code_hash,
		'filename_hash': filename_hash
	}

	price_row.update(hashes)
	price_row = append_hash(price_row, 'price_hash')

	return price_row


def _make_price_rows(
	prices: list[dict],
	code_hash,
	filename_hash,
):

	price_rows = []
	for price in prices:
		price_row = _make_price_row(price, code_hash, filename_hash)
		price_rows.append(price_row)

	return price_rows


def _make_provider_group_row(provider_group: dict):

	provider_group_row = {
		'npi_numbers': json.dumps(sorted(provider_group['npi'])),
		'tin_type':    provider_group['tin']['type'],
		'tin_value':   provider_group['tin']['value'],
	}

	provider_group_row = append_hash(provider_group_row, 'provider_group_hash')

	return provider_group_row


def _make_provider_group_rows(provider_groups: list[dict]):

	provider_group_rows = []
	for provider_group in provider_groups:
		provider_group_row = _make_provider_group_row(provider_group)
		provider_group_rows.append(provider_group_row)

	return provider_group_rows


def _make_prices_provider_groups_rows(
	price_rows: list[dict],
	provider_group_rows: list[dict]
):

	prices_provider_groups_rows = []
	for price_row in price_rows:
		for provider_group_row in provider_group_rows:

			prices_provider_groups_row = {
				'provider_group_hash': provider_group_row['provider_group_hash'],
				'price_hash': price_row['price_hash'],
			}

			prices_provider_groups_rows.append(prices_provider_groups_row)

	return prices_provider_groups_rows


def write_in_network_item(
	in_network_item: dict,
	filename_hash,
	out_dir
):

	code_row = _make_code_row(in_network_item)
	_write_table(code_row, 'codes', out_dir)

	code_hash = code_row['code_hash']

	for rate in in_network_item['negotiated_rates']:
		prices = rate['negotiated_prices']
		provider_groups = rate['provider_groups']

		price_rows = _make_price_rows(prices, code_hash, filename_hash)
		_write_table(price_rows, 'prices', out_dir)

		provider_group_rows = _make_provider_group_rows(provider_groups)
		_write_table(provider_group_rows, 'provider_groups', out_dir)

		prices_provider_group_rows = _make_prices_provider_groups_rows(price_rows, provider_group_rows)
		_write_table(prices_provider_group_rows, 'prices_provider_groups', out_dir)

	code_type = in_network_item['billing_code_type']
	code = in_network_item['billing_code']
	log.debug(f'Wrote {code_type} {code}')


def write_plan(
	plan: dict,
	loc,
	url,
	out_dir
):

	file_row = _make_file_row(loc, url)
	_write_table(file_row, 'files', out_dir)

	plan_row = _make_plan_row(plan)
	_write_table(plan_row, 'plans', out_dir)

	plan_file_row = _make_plan_file_row(plan_row, file_row)
	_write_table(plan_file_row, 'plans_files', out_dir)


async def _fetch_remote_provider_reference(
	session,
	provider_group_id,
	provider_reference_loc: str,
	npi_filter: set,
) -> dict:
	async with session.get(provider_reference_loc) as response:

		log.info(f'Opened remote provider reference url:{provider_reference_loc}')
		assert response.status == 200

		f = await response.read()

		unprocessed_data = json.loads(f)
		unprocessed_data['provider_group_id'] = provider_group_id

		processed_remote_provider_reference = _process_provider_reference(
			item = unprocessed_data,
			npi_filter = npi_filter,
		)
		return processed_remote_provider_reference


async def _fetch_remote_provider_references(
	unfetched_provider_references: list[dict],
	npi_filter: set,
) -> list[dict]:
	tasks = []
	async with aiohttp.client.ClientSession() as session:
<<<<<<< HEAD
		for unfetched_provider_reference in tqdm(unfetched_provider_references, desc="Remote P refs"):
			provider_group_id = unfetched_provider_reference['provider_group_id']
			provider_reference_loc = unfetched_provider_reference['location']
=======

		for unfetched_reference in unfetched_provider_references:

			provider_group_id = unfetched_reference['provider_group_id']
			provider_reference_loc = unfetched_reference['location']
>>>>>>> 6f57eed3

			task = asyncio.wait_for(
				_fetch_remote_provider_reference(
					session = session,
					provider_group_id = provider_group_id,
					provider_reference_loc = provider_reference_loc,
					npi_filter = npi_filter,
				),
				timeout=5,
			)

			tasks.append(task)

<<<<<<< HEAD
		fetched_remote_provider_references = await tqdma.gather(*tasks, desc="Fetching Remote Provider Refs")
		fetched_remote_provider_references = list(filter(lambda item: item, fetched_remote_provider_references))
		return fetched_remote_provider_references
=======
		fetched_references = await asyncio.gather(*tasks)
		fetched_references = [item for item in fetched_references if item]
>>>>>>> 6f57eed3

		return fetched_references


def _process_provider_group(
	provider_group: dict,
	npi_filter: set,
) -> dict:
	npi = [str(n) for n in provider_group['npi']]

	if npi_filter:
		npi = [n for n in npi if n in npi_filter]

	if not npi:
		return

	tin = provider_group['tin']

	provider_group = {'npi': npi, 'tin': tin}
	return provider_group


<<<<<<< HEAD
		for prefix, event, value in tqdm(self.parser, desc="Processing Provider References"):
=======
def _process_provider_reference(
	item: dict,
	npi_filter: set,
) -> dict:
	processed_provider_groups = []
	for provider_group in item['provider_groups']:
		provider_group = _process_provider_group(provider_group, npi_filter)
		if provider_group:
			processed_provider_groups.append(provider_group)

	if not processed_provider_groups:
		return
>>>>>>> 6f57eed3

	result = {
		'provider_group_id' : item['provider_group_id'],
		'provider_groups'   : processed_provider_groups
	}

	return result


def _combine_local_remote_provider_references(
	provider_references: list[dict],
	unfetched_provider_references: list[dict],
	npi_filter: set,
) -> list[dict]:

	loop = asyncio.get_event_loop()
	fetched_provider_references = loop.run_until_complete(
		_fetch_remote_provider_references(
			unfetched_provider_references = unfetched_provider_references,
			npi_filter = npi_filter,
		)
	)

	provider_references.extend(
		fetched_provider_references
	)

	return provider_references


def _process_rate(
	rate: dict,
	provider_reference_map: dict,
	npi_filter,
) -> dict:

	provider_groups = rate.get('provider_groups', [])
	if provider_reference_map and rate.get('provider_references'):
		for provider_group_id in rate['provider_references']:
			addl_provider_groups = provider_reference_map.get(provider_group_id)
			if addl_provider_groups:
				provider_groups.extend(addl_provider_groups)
		rate.pop('provider_references')

	processed_provider_groups = []
	for provider_group in provider_groups:
		processed_provider_group = _process_provider_group(provider_group, npi_filter)
		if processed_provider_group:
			processed_provider_groups.append(processed_provider_group)

	if not processed_provider_groups:
		return

	rate['provider_groups'] = processed_provider_groups

	return rate


def _process_in_network_item(
	in_network_item: dict,
	provider_reference_map: dict,
	npi_filter: set,
	# code_filter = None
) -> dict:

	# the local optimization takes care of this
	# if code_filter:
	# 	billing_code_type = item['billing_code_type']
	# 	billing_code = str(item['billing_code'])
	# 	if (billing_code_type, billing_code) not in code_filter:
	# 		log.debug(f"skipped {item['billing_code']} not in list")
	# 		return
	#
	# if item['negotiation_arrangement'] != 'ffs':
	# 	log.debug('wrong type')
	# 	return

	rates = []
	for unprocessed_rate in in_network_item['negotiated_rates']:
		rate = _process_rate(unprocessed_rate, provider_reference_map, npi_filter)
		if rate:
			rates.append(rate)

	if not rates:
		return

<<<<<<< HEAD
		for prefix, event, value in tqdm(self.parser, desc="Gen In Network"):
=======
	in_network_item['negotiated_rates'] = rates
>>>>>>> 6f57eed3

	return in_network_item


def _ffwd(parser, to_prefix, to_event):
	for prefix, event, _ in parser:
		if (prefix, event) == (to_prefix, to_event):
			return


def _local_optimization(in_network_items, parser, code_filter):
	"""
	This stops us from having to build in-network objects (which are large)
	when their billing codes or arrangement don't fit the filter. It's kind of a
	hack which is why I bundled these changes into one function.
	"""
	item = in_network_items.value[-1]
	code_type = item.get('billing_code_type')
	code = item.get('billing_code')

	if code and code_type and code_filter:
		if (code_type, str(code)) not in code_filter:
			log.debug(f'Skipping {code_type} {code}: filtered out')
			_ffwd(parser, 'in_network.item', 'end_map')
			in_network_items.value.pop()
			in_network_items.containers.pop()
			return

	arrangement = item.get('negotiation_arrangement')
	if arrangement and arrangement != 'ffs':
		log.debug(f"Skipping item: arrangement: {arrangement} not 'ffs'")
		_ffwd(parser, 'in_network.item', 'end_map')
		in_network_items.value.pop()
		in_network_items.containers.pop()
		return


def _make_provider_reference_map(
	parser,
	npi_filter: set,
) -> dict:

	unfetched_provider_references = []

	provider_references = ijson.ObjectBuilder()
	provider_references.event('start_array', None)

	for prefix, event, value in parser:
		provider_references.event(event, value)
		if (prefix, event) == ('provider_references.item', 'end_map'):
			unprocessed_reference = provider_references.value.pop()
			if unprocessed_reference.get('location'):
				unfetched_provider_references.append(unprocessed_reference)
				continue

			provider_reference = _process_provider_reference(
				item = unprocessed_reference,
				npi_filter = npi_filter)

<<<<<<< HEAD
	def _write_plan(self, root_data):

		plan_row = {
			'reporting_entity_name': root_data['reporting_entity_name'],
			'reporting_entity_type': root_data['reporting_entity_type'],
			'plan_name': root_data['plan_name'],
			'plan_id': root_data['plan_id'],
			'plan_id_type': root_data['plan_id_type'],
			'plan_market_type': root_data['plan_market_type'],
			'last_updated_on': root_data['last_updated_on'],
			'version': root_data['version']
		}
		plan_hash = dicthasher(plan_row)
		plan_row['plan_hash'] = plan_hash
		self._write_table([plan_row], 'plan')
		return plan_row

	def _write_file(self, root_data):

		file_row = {
			'filename': root_data['filename']
		}
		filename_hash = dicthasher(file_row)
		file_row['filename_hash'] = filename_hash
		file_row['url'] = root_data['url']
		self._write_table([file_row], 'file')
		return file_row

	def _write_plan_file(self, plan_row, file_row):

		linking_row = {
			'plan_hash': plan_row['plan_hash'],
			'filename_hash': file_row['filename_hash']
		}

		self._write_table([linking_row], 'plans_files')
		return linking_row

	def _write_code(self, item):

		code_row = {
			'negotiation_arrangement':   item['negotiation_arrangement'],
			'billing_code_type':         item['billing_code_type'],
			'billing_code_type_version': item['billing_code_type_version'],
			'billing_code':              item['billing_code'],
		}

		code_hash = dicthasher(code_row)
		code_row['code_hash'] = code_hash
		self._write_table([code_row], 'codes')
		return code_row

	def _write_prices(self, prices, code_hash, filename_hash):
		price_rows = []
		for price in tqdm(prices, desc="Writing prices"):
			if sc := price.get('service_code'):
				price['service_code'] = json.dumps(sorted(sc))
			else:
				price['service_code'] = None
=======
>>>>>>> 6f57eed3

			if provider_reference:
				provider_references.value.insert(1, provider_reference)

		elif (prefix, event) == ('provider_references', 'end_array'):
			combined_provider_references = _combine_local_remote_provider_references(
				provider_references = provider_references.value,
				unfetched_provider_references = unfetched_provider_references,
				npi_filter = npi_filter,)

			provider_reference_map = {
				p['provider_group_id']: p['provider_groups']
				for p in combined_provider_references
				if p is not None
			}
			return provider_reference_map


def _plan(parser):
	plan = ijson.ObjectBuilder()
	for prefix, event, value in parser:
		plan.event(event, value)
		if value in ('provider_references', 'in_network'):
			return plan.value
	else:
		raise InvalidMRF


def _in_network_items(
	parser,
	code_filter: set,
) -> Generator[dict, None, None]:

	in_network_items = ijson.ObjectBuilder()
	in_network_items.event('start_array', None)
	for prefix, event, value in parser:
		in_network_items.event(event, value)

		# This line can be commented out! but it's faster with it in
		if hasattr(in_network_items, 'value') and len(in_network_items.value) > 0:
			_local_optimization(in_network_items, parser, code_filter)

		if (prefix, event) == ('in_network.item', 'end_map'):
			yield in_network_items.value.pop()

		elif (prefix, event) == ('in_network', 'end_array'):
			return


def _processed_in_network_items(
	unprocessed_items: Generator[dict, None, None],
	provider_reference_map: dict,
	npi_filter: set,
) -> Generator[dict, None, None]:

	for unprocessed_item in unprocessed_items:
		processed_item = _process_in_network_item(
			in_network_item = unprocessed_item,
			npi_filter = npi_filter,
			provider_reference_map = provider_reference_map)
		if processed_item:
			yield processed_item


class MRFContent:
	"""
	Bucket for MRF data. Assumes that the MRF is in one of the
	following three orders:

	1. plan -> provider_references -> in_network (most common)
	2. plan -> in_network (second-most common)
	3. plan -> in_network -> provider_references (least common)

	As far as I can tell, no one puts their plan data at the
	bottom, although that's possible. If that turns out to be
	the case this function will have to be modified a little bit
	(but that won't be a big deal.)

	Usage:
	>>> content = MRFContent(loc, npi_filter, code_filter)
	>>> content.start() # fetches plan info and opens file
	>>> content.plan # access plan information
	>>> content.in_network_items # generates items as file is read

	From there you can write the items and plan information as you
	read them in.
	"""

	def __init__(self, loc, npi_filter = None, code_filter = None):
		self.loc = loc
		self.code_filter = code_filter
		self.npi_filter = npi_filter
		self.extractor = self._extractor()

	def start(self):
		"""Opens the file, grabs the plan metadata"""
		self.plan = next(self.extractor)

	@property
	def in_network_items(self) -> Generator[dict, None, None]:
		yield from self.extractor

	def _extractor(self) -> Generator[dict, None, None]:
		"""
		Generates MRF dictionaries in the order:
		1. plan
		2. all in-network items
		The first time you call this function's __next__() you'll
		get the plan information. This is what happens in start
		>>> content.start() # advance extractor one step
		The rest of the items are yielded afterwards
		"""
		with JSONOpen(self.loc) as f:

			parser = ijson.parse(f, use_float = True)
			yield _plan(parser)

			prefix, _, _ = next(parser)
			if prefix == 'provider_references':
				provider_reference_map = _make_provider_reference_map(
					parser = parser,
					npi_filter = self.npi_filter,)

				_ffwd(parser, 'in_network', 'start_array')
				unprocessed_items = _in_network_items(parser, self.code_filter)
				yield from _processed_in_network_items(
					unprocessed_items = unprocessed_items,
					provider_reference_map = provider_reference_map,
					npi_filter = self.npi_filter)
				return
			# Enter this block if we don't find provider references
			# Try to see if they're at the bottom
			try:
				_ffwd(parser, 'provider_references', 'start_array')
				provider_reference_map = _make_provider_reference_map(
					parser = parser,
					npi_filter = self.npi_filter,
				)
			except StopIteration:
				provider_reference_map = None
		# Enter this block when provider references are either
		# at the bottom or not found
		with JSONOpen(self.loc) as f:
			parser = ijson.parse(f, use_float = True)
			_ffwd(parser, 'in_network', 'start_array')
			unprocessed_items = _in_network_items(parser, self.code_filter)
			yield from _processed_in_network_items(
				unprocessed_items = unprocessed_items,
				provider_reference_map = provider_reference_map,
				npi_filter = self.npi_filter)


def json_mrf_to_csv(
	loc: str,
	npi_filter: set,
	code_filter: set,
	out_dir: str,
	url: str = None,
) -> None:
	"""
	Writes MRF content to a flat file CSV in a specific schema.
	The url parameter is optional -- if you pass only a loc,
	we assume that the file is remote.

	If you pass a loc and a URL the file is read from loc but the
	URL that you input is used. This is just saved for bookkeeping.

	!Importantly! you have to make sure that whatever file you saved
	matches the filename that the URL returns. We index the files by
	name, so if the name is different, the index will be wrong.
	"""

	make_dir(out_dir)
	filename_hash = _filename_hash(loc)

	content = MRFContent(loc, npi_filter, code_filter)
	content.start()

	for in_network_item in content.in_network_items:
		write_in_network_item(
			in_network_item = in_network_item,
			filename_hash = filename_hash,
			out_dir = out_dir
		)

	write_plan(
		plan = content.plan,
		loc = loc,
		url = url if url else loc,
		out_dir = out_dir
	)<|MERGE_RESOLUTION|>--- conflicted
+++ resolved
@@ -20,24 +20,17 @@
 import json
 import logging
 import os
-from typing import Generator
+from typing import Generator, List
 from pathlib import Path
-<<<<<<< HEAD
+from urllib.parse import urlparse
+
+import aiohttp
+import ijson
+import requests
+
 from schema import SCHEMA
 from tqdm import tqdm
 from tqdm.asyncio import tqdm as tqdma
-
-log = logging.getLogger(__name__)
-log.setLevel(logging.INFO)
-=======
-from urllib.parse import urlparse
-
-import aiohttp
-import ijson
-import requests
->>>>>>> 6f57eed3
-
-from schema import SCHEMA
 
 # You can remove this if necessary, but be warned
 try:
@@ -54,29 +47,7 @@
 	pass
 
 
-<<<<<<< HEAD
-class Parser:
-	"""
-	Wrapper for the default ijson parser.
-	Preserves the current value in a variable "current".
-	"""
-
-	def __init__(self, f):
-		self.__p = ijson.parse(f, use_float=True)#, buf_size=1073741824)
-		self.current = None
-
-	def __iter__(self):
-		return self
-
-	def __next__(self):
-		self.current = next(self.__p)
-		return self.current
-
-
-class MRFOpen:
-=======
 class JSONOpen(io.BufferedIOBase):
->>>>>>> 6f57eed3
 	"""
 	Context manager for opening JSON(.gz) MRFs.
 	Handles local and remote gzipped and unzipped
@@ -207,7 +178,7 @@
 		if not file_exists:
 			writer.writeheader()
 
-		if type(rows) == list:
+		if type(rows) == List:
 			writer.writerows(rows)
 
 		if type(rows) == dict:
@@ -307,7 +278,7 @@
 
 
 def _make_price_rows(
-	prices: list[dict],
+	prices: List[dict],
 	code_hash,
 	filename_hash,
 ):
@@ -333,7 +304,7 @@
 	return provider_group_row
 
 
-def _make_provider_group_rows(provider_groups: list[dict]):
+def _make_provider_group_rows(provider_groups: List[dict]):
 
 	provider_group_rows = []
 	for provider_group in provider_groups:
@@ -344,8 +315,8 @@
 
 
 def _make_prices_provider_groups_rows(
-	price_rows: list[dict],
-	provider_group_rows: list[dict]
+	price_rows: List[dict],
+	provider_group_rows: List[dict]
 ):
 
 	prices_provider_groups_rows = []
@@ -432,22 +403,14 @@
 
 
 async def _fetch_remote_provider_references(
-	unfetched_provider_references: list[dict],
-	npi_filter: set,
-) -> list[dict]:
+	unfetched_provider_references: List[dict],
+	npi_filter: set,
+) -> List[dict]:
 	tasks = []
 	async with aiohttp.client.ClientSession() as session:
-<<<<<<< HEAD
 		for unfetched_provider_reference in tqdm(unfetched_provider_references, desc="Remote P refs"):
 			provider_group_id = unfetched_provider_reference['provider_group_id']
 			provider_reference_loc = unfetched_provider_reference['location']
-=======
-
-		for unfetched_reference in unfetched_provider_references:
-
-			provider_group_id = unfetched_reference['provider_group_id']
-			provider_reference_loc = unfetched_reference['location']
->>>>>>> 6f57eed3
 
 			task = asyncio.wait_for(
 				_fetch_remote_provider_reference(
@@ -461,14 +424,8 @@
 
 			tasks.append(task)
 
-<<<<<<< HEAD
-		fetched_remote_provider_references = await tqdma.gather(*tasks, desc="Fetching Remote Provider Refs")
-		fetched_remote_provider_references = list(filter(lambda item: item, fetched_remote_provider_references))
-		return fetched_remote_provider_references
-=======
-		fetched_references = await asyncio.gather(*tasks)
+		fetched_references = await tqdma.gather(*tasks)
 		fetched_references = [item for item in fetched_references if item]
->>>>>>> 6f57eed3
 
 		return fetched_references
 
@@ -491,9 +448,6 @@
 	return provider_group
 
 
-<<<<<<< HEAD
-		for prefix, event, value in tqdm(self.parser, desc="Processing Provider References"):
-=======
 def _process_provider_reference(
 	item: dict,
 	npi_filter: set,
@@ -506,7 +460,6 @@
 
 	if not processed_provider_groups:
 		return
->>>>>>> 6f57eed3
 
 	result = {
 		'provider_group_id' : item['provider_group_id'],
@@ -517,10 +470,10 @@
 
 
 def _combine_local_remote_provider_references(
-	provider_references: list[dict],
-	unfetched_provider_references: list[dict],
-	npi_filter: set,
-) -> list[dict]:
+	provider_references: List[dict],
+	unfetched_provider_references: List[dict],
+	npi_filter: set,
+) -> List[dict]:
 
 	loop = asyncio.get_event_loop()
 	fetched_provider_references = loop.run_until_complete(
@@ -577,7 +530,7 @@
 	# 	billing_code_type = item['billing_code_type']
 	# 	billing_code = str(item['billing_code'])
 	# 	if (billing_code_type, billing_code) not in code_filter:
-	# 		log.debug(f"skipped {item['billing_code']} not in list")
+	# 		log.debug(f"skipped {item['billing_code']} not in List")
 	# 		return
 	#
 	# if item['negotiation_arrangement'] != 'ffs':
@@ -593,11 +546,7 @@
 	if not rates:
 		return
 
-<<<<<<< HEAD
-		for prefix, event, value in tqdm(self.parser, desc="Gen In Network"):
-=======
 	in_network_item['negotiated_rates'] = rates
->>>>>>> 6f57eed3
 
 	return in_network_item
 
@@ -645,7 +594,7 @@
 	provider_references = ijson.ObjectBuilder()
 	provider_references.event('start_array', None)
 
-	for prefix, event, value in parser:
+	for prefix, event, value in tqdm(parser, desc="Provider Reference Map"):
 		provider_references.event(event, value)
 		if (prefix, event) == ('provider_references.item', 'end_map'):
 			unprocessed_reference = provider_references.value.pop()
@@ -657,68 +606,6 @@
 				item = unprocessed_reference,
 				npi_filter = npi_filter)
 
-<<<<<<< HEAD
-	def _write_plan(self, root_data):
-
-		plan_row = {
-			'reporting_entity_name': root_data['reporting_entity_name'],
-			'reporting_entity_type': root_data['reporting_entity_type'],
-			'plan_name': root_data['plan_name'],
-			'plan_id': root_data['plan_id'],
-			'plan_id_type': root_data['plan_id_type'],
-			'plan_market_type': root_data['plan_market_type'],
-			'last_updated_on': root_data['last_updated_on'],
-			'version': root_data['version']
-		}
-		plan_hash = dicthasher(plan_row)
-		plan_row['plan_hash'] = plan_hash
-		self._write_table([plan_row], 'plan')
-		return plan_row
-
-	def _write_file(self, root_data):
-
-		file_row = {
-			'filename': root_data['filename']
-		}
-		filename_hash = dicthasher(file_row)
-		file_row['filename_hash'] = filename_hash
-		file_row['url'] = root_data['url']
-		self._write_table([file_row], 'file')
-		return file_row
-
-	def _write_plan_file(self, plan_row, file_row):
-
-		linking_row = {
-			'plan_hash': plan_row['plan_hash'],
-			'filename_hash': file_row['filename_hash']
-		}
-
-		self._write_table([linking_row], 'plans_files')
-		return linking_row
-
-	def _write_code(self, item):
-
-		code_row = {
-			'negotiation_arrangement':   item['negotiation_arrangement'],
-			'billing_code_type':         item['billing_code_type'],
-			'billing_code_type_version': item['billing_code_type_version'],
-			'billing_code':              item['billing_code'],
-		}
-
-		code_hash = dicthasher(code_row)
-		code_row['code_hash'] = code_hash
-		self._write_table([code_row], 'codes')
-		return code_row
-
-	def _write_prices(self, prices, code_hash, filename_hash):
-		price_rows = []
-		for price in tqdm(prices, desc="Writing prices"):
-			if sc := price.get('service_code'):
-				price['service_code'] = json.dumps(sorted(sc))
-			else:
-				price['service_code'] = None
-=======
->>>>>>> 6f57eed3
 
 			if provider_reference:
 				provider_references.value.insert(1, provider_reference)
