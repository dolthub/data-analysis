import os
import csv
import hashlib
import json
import ijson
import asyncio
import aiohttp
import itertools
import requests
import gzip
import logging
from async_lru import alru_cache
from urllib.parse import urlparse
from pathlib import Path
from schema import SCHEMA

log = logging.getLogger(__name__)
log.setLevel(logging.DEBUG)

file_handler = logging.FileHandler('log.txt', 'a')
file_handler.setLevel(logging.WARNING)
log.addHandler(file_handler)

pid = os.getegid()

def import_csv_to_set(filename):
	"""
	Imports data as tuples from a given file.
	Iterates over rows
	:param filename: filename
	:return:
	"""
	items = set()
	with open(filename, 'r') as f:
		reader = csv.reader(f)
		for row in reader:
			row = [col.strip() for col in row]
			if len(row) > 1:
				items.add(tuple(row))
			else:
				items.add(row.pop())
		return items


def dicthasher(data, n_bytes=8):
	if not data:
		raise Exception("Hashed dictionary can't be empty")
	data = json.dumps(data, sort_keys=True).encode('utf-8')
	hash_s = hashlib.sha256(data).digest()[:n_bytes]
	hash_i = int.from_bytes(hash_s, 'little')
	return hash_i


class InvalidMRF(Exception):
	"""Returned when we hit an invalid MRF."""

	def __init__(self, value):
		self.value = value


class Parser:
	"""
	Wrapper for the default ijson parser.
	Preserves the current value in a variable "current".
	"""

	def __init__(self, f):
		self.__p = ijson.parse(f, use_float=True)
		self.current = None

	def __iter__(self):
		return self

	def __next__(self):
		self.current = next(self.__p)
		return self.current


class MRFOpen:
	"""
	Context manager for opening JSON(.gz) MRFs.
	Handles local and remote gzipped and unzipped
	JSON files.
	"""

	def __init__(self, loc):
		self.loc = loc
		self.f = None
		self.r = None

		parsed_url = urlparse(self.loc)
		self.suffix = ''.join(Path(parsed_url.path).suffixes)

		if self.suffix not in ('.json.gz', '.json'):
			raise InvalidMRF(f'Not JSON: {self.loc}')

		self.is_remote = parsed_url.scheme in ('http', 'https')

	def __enter__(self):
		if (
			self.is_remote
			and self.suffix == '.json.gz'
		):
			self.r = requests.get(self.loc, stream=True)
			self.f = gzip.GzipFile(fileobj=self.r.raw)

		elif (
			self.is_remote
			and self.suffix == '.json'
		):
			self.r = requests.get(self.loc, stream=True)
			self.r.raw.decode_content = True
			self.f = self.r.raw

		elif self.suffix == '.json.gz':
			self.f = gzip.open(self.loc, 'rb')

		else:
			self.f = open(self.loc, 'rb')

		log.info(f'{pid}: Successfully opened file: {self.loc}')
		return self.f

	def __exit__(self, exc_type, exc_val, exc_tb):
		if self.is_remote:
			self.r.close()

		self.f.close()


def _process_remote_provider_reference(
	data,
	npi_filter
):
<<<<<<< HEAD
	'''
	:param session: aiohttp.ClientSession()
	:param p_ref_id: provider_group_id
	:param p_ref_url: location of remote reference
	:param npi_set: NPI filter
	:return: json
	'''
	async with session.get(p_ref_url) as response:
		log.info(f'{pid}: Opened remote provider reference url:{p_ref_url}')

		assert response.status == 200
=======
	for group in data['provider_groups']:
		group['npi'] = [str(npi) for npi in group['npi']]
>>>>>>> 90b6de77

		if npi_filter:
			group['npi'] = [npi for npi in group['npi'] if npi in npi_filter]

	data['provider_groups'] = [
		group for group in data['provider_groups']
		if group['npi']]

	if not data['provider_groups']:
		return

	return data

@alru_cache(maxsize = 128)
async def _fetch_remote_provider_reference(
	session,
	provider_group_id,
	provider_reference_loc,
	npi_filter = None,
):
	async with session.get(provider_reference_loc) as response:
		log.info(f'Opened remote provider reference url:{provider_reference_loc}')
		assert response.status == 200
		f = await response.read()
		unprocessed_data = json.loads(f)
		unprocessed_data['provider_group_id'] = provider_group_id
		processed_remote_provider_reference = _process_remote_provider_reference(
			unprocessed_data,
			npi_filter,
		)
		return processed_remote_provider_reference


async def _fetch_remote_provider_references(
	unfetched_provider_references,
	npi_filter,
):
	"""
	:param unfetched_provider_references: list 
	:param npi_filter: set 
	:return: 
	"""
	tasks = []
	async with aiohttp.client.ClientSession() as session:
		for unfetched_provider_reference in unfetched_provider_references:
			provider_group_id = unfetched_provider_reference['provider_group_id']
			provider_reference_loc = unfetched_provider_reference['location']

			task = asyncio.wait_for(
				_fetch_remote_provider_reference(session,
				                                 provider_group_id,
				                                 provider_reference_loc,
				                                 npi_filter, ),
				timeout = 5,
			)

			tasks.append(task)

		fetched_remote_provider_references = await asyncio.gather(*tasks)
		fetched_remote_provider_references = list(filter(lambda item: item, fetched_remote_provider_references))
		return fetched_remote_provider_references


class MRFProcessor:
	"""
	Takes a parser and returns necessary objects
	for parsing and flattening MRFs.
	"""

	def __init__(self, f):
		self.parser = Parser(f)
		self.in_network_parser = None
		self.provider_references_parser = None

	def _ffwd(self, to_row):
		"""
		:param to_row: the row to fast-forward to
		"""
		if self.parser.current == to_row:
			return
		for current_row in self.parser:
			if current_row == to_row:
				break
		else:
			raise StopIteration('Fast-forward failed to find row')

	def _process_root(self):
		builder = ijson.ObjectBuilder()
		for (prefix, event, value) in self.parser:
			row = (prefix, event, value)

			if (
				row == ('', 'map_key', 'provider_references') or
				row == ('', 'map_key', 'in_network')
			):
				return builder.value

			builder.event(event, value)
		else:
			raise InvalidMRF('Read to EOF without finding root data')

	def _process_provider_references(self, npi_filter):
		unfetched_remote_provider_references = []
		builder = ijson.ObjectBuilder()

		for prefix, event, value in self.parser:

			if (prefix, event) == ('provider_references', 'end_array'):
				local_provider_references = builder.value
				return local_provider_references, unfetched_remote_provider_references

			elif (
				prefix.endswith('provider_groups.item')
				and event == 'end_map'
			):
				latest_value = builder.value[-1]
				latest_provider_group = latest_value['provider_groups'][-1]
				latest_npis = latest_provider_group['npi']

				if not latest_npis:
					latest_value['provider_groups'].pop()

			elif (
				prefix.endswith('provider_references.item')
				and event == 'end_map'
			):
				latest_value = builder.value[-1]

				if latest_value.get('location'):
					provider_reference = builder.value.pop()
					unfetched_remote_provider_references.append(provider_reference)

				elif not latest_value.get('provider_groups'):
					builder.value.pop()

			elif prefix.endswith('npi.item'):
				value = str(value)
				if (
					npi_filter and
					value not in npi_filter
				):
					continue

			builder.event(event, value)

	def _make_provider_reference_map(self, npi_filter):
		"""
		Collects the provider references into a map. This replaces
		"provider_group_id" with provider groups
		:param npi_filter: set
		:return: dict
		"""
		local_provider_references, unfetched_remote_provider_references = \
			self._process_provider_references(npi_filter)

		loop = asyncio.get_event_loop()
		fetched_remote_provider_references = loop.run_until_complete(
			_fetch_remote_provider_references(
				unfetched_remote_provider_references,
				npi_filter)
		)

		local_provider_references.extend(
			fetched_remote_provider_references
		)

		provider_reference_map = {
			ref['provider_group_id']: ref['provider_groups']
			for ref in local_provider_references
		}

		return provider_reference_map

	def prepare_file_row_plan_row(self, loc, url = None):
		root_data = self._process_root()

		plan_row = {
			'reporting_entity_name': root_data['reporting_entity_name'],
			'reporting_entity_type': root_data['reporting_entity_type'],
			'plan_name': root_data.get('plan_name'),
			'plan_id': root_data.get('plan_id'),
			'plan_id_type': root_data.get('plan_id_type'),
			'plan_market_type': root_data.get('plan_market_type'),
			'last_updated_on': root_data['last_updated_on'],
			'version': root_data['version']
		}

		plan_hash = dicthasher(plan_row)
		plan_row['plan_hash'] = plan_hash

		file_row = {
			'filename': Path(loc).stem.split('.')[0]
		}

		filename_hash = dicthasher(file_row)
		file_row['filename_hash'] = filename_hash

		return file_row, plan_row

	def prepare_provider_references(self, npi_filter):
		try:
			self._ffwd(('', 'map_key', 'provider_references'))
			provider_reference_map = self._make_provider_reference_map(npi_filter)
		except StopIteration:
			provider_reference_map = None
		return provider_reference_map

	def jump_to_in_network(self):
		self._ffwd(('', 'map_key', 'in_network'))

	def gen_in_network(
		self,
		npi_filter,
		code_filter,
		provider_reference_map,
	):
		"""
		Generator that returns a fully-constructed in-network item.

		Note: if there's a bug in this program -- it's probably in
		this part.

		:param npi_filter: set
		:param code_filter: set
		:param provider_reference_map: dict
		:return: dict
		"""
		builder = ijson.ObjectBuilder()

		for prefix, event, value in self.parser:

			if (prefix, event) == ('in_network', 'end_array'):
				return

<<<<<<< HEAD
			elif (prefix, event, value) == (
			'in_network.item', 'end_map', None):
				log.info(f"{pid}: Rates found for {bct} {bc}")
=======
			elif (prefix, event) == ('in_network.item', 'end_map'):
				log.info(f"Rates found for {code_type} {code}")
>>>>>>> 90b6de77
				in_network_item = builder.value.pop()

				yield in_network_item

				del code_type, code

			elif (
				(prefix, event) == ('in_network.item.negotiated_rates', 'start_array')
			):
				code_type = builder.value[-1]['billing_code_type']
				code = str(builder.value[-1]['billing_code'])

				if (
					code_filter
					and (code_type, code) not in code_filter
				):
					log.debug(f"Skipping {code_type} {code}: not in list")

					builder.value.pop()
					builder.containers.pop()

					self._ffwd(('in_network.item', 'end_map', None))
					continue

			elif (
				(prefix, event) == ('in_network.item.negotiated_rates', 'end_array')
				and not builder.value[-1]['negotiated_rates']
			):
<<<<<<< HEAD
				log.info(f"{pid}: Skipping {bct} {bc}: no providers")
=======
				log.debug(f"Skipping {code_type} {code}: no providers")
>>>>>>> 90b6de77

				builder.value.pop()
				builder.containers.pop()
				builder.containers.pop()

				self._ffwd(('in_network.item', 'end_map', None))
				continue

			elif (
				prefix.endswith('negotiated_rates.item')
				and event == 'start_map'
			):
				provider_groups = []

			elif (
				provider_reference_map
				and prefix.endswith('provider_references.item')

			):
				groups = provider_reference_map.get(value)
				if groups:
					provider_groups.extend(groups)

			elif (
				prefix.endswith('negotiated_rates.item')
				and event == 'end_map'
			):
				latest_value = builder.value[-1]
				latest_rates = latest_value['negotiated_rates'][-1]

				latest_rates.pop('provider_references', None)
				latest_rates.setdefault('provider_groups', [])

				latest_rates['provider_groups'].extend(provider_groups)

				if not latest_rates['provider_groups']:
					latest_value['negotiated_rates'].pop()

			elif (
				prefix.endswith('provider_groups.item')
				and event == 'end_map'
			):
				latest_value = builder.value[-1]
				latest_rates = latest_value['negotiated_rates'][-1]
				latest_groups = latest_rates['provider_groups'][-1]
				latest_npis = latest_groups['npi']

				if not latest_npis:
					latest_rates['provider_groups'].pop()

			elif prefix.endswith('npi.item'):
				value = str(value)
				if (
					npi_filter and
					value not in npi_filter
				):
					continue

			elif prefix.endswith('service_code.item'):
				try:
					value = int(value)
				except ValueError:
					pass

			builder.event(event, value)


class MRFWriter:
	"""Class for writing the MRF data to the appropriate
	files in the specified schema"""

	def __init__(self, out_dir, schema):
		self.out_dir = out_dir
		self._make_dir()
		self.schema = schema

	def _make_dir(self):
		if not os.path.exists(self.out_dir):
			os.mkdir(self.out_dir)

	def _write_table(self, rows, tablename):
		fieldnames = self.schema[tablename]
		file_loc = f'{self.out_dir}/{tablename}.csv'
		file_exists = os.path.exists(file_loc)

		# newline = '' is to prevent Windows
		# from addiing \r\n\n to the end of each line
		with open(file_loc, 'a', newline = '') as f:
			writer = csv.DictWriter(f, fieldnames = fieldnames)
			if not file_exists:
				writer.writeheader()
			writer.writerows(rows)

	def _write_plan(self, root_data):

		plan_row = {
			'reporting_entity_name': root_data['reporting_entity_name'],
			'reporting_entity_type': root_data['reporting_entity_type'],
			'plan_name': root_data['plan_name'],
			'plan_id': root_data['plan_id'],
			'plan_id_type': root_data['plan_id_type'],
			'plan_market_type': root_data['plan_market_type'],
			'last_updated_on': root_data['last_updated_on'],
			'version': root_data['version']
		}
		plan_hash = dicthasher(plan_row)
		plan_row['plan_hash'] = plan_hash
		self._write_table([plan_row], 'plan')
		return plan_row

	def _write_file(self, root_data):

		file_row = {
			'filename': root_data['filename']
		}
		filename_hash = dicthasher(file_row)
		file_row['filename_hash'] = filename_hash
		file_row['url'] = root_data['url']
		self._write_table([file_row], 'file')
		return file_row

	def _write_plan_file(self, plan_row, file_row):

		linking_row = {
			'plan_hash': plan_row['plan_hash'],
			'filename_hash': file_row['filename_hash']
		}

		self._write_table([linking_row], 'plans_files')
		return linking_row

	def _write_code(self, item):

		code_row = {
			'negotiation_arrangement':   item['negotiation_arrangement'],
			'billing_code_type':         item['billing_code_type'],
			'billing_code_type_version': item['billing_code_type_version'],
			'billing_code':              item['billing_code'],
		}

		code_hash = dicthasher(code_row)
		code_row['code_hash'] = code_hash
		self._write_table([code_row], 'codes')
		return code_row

	def _write_prices(self, prices, code_hash, filename_hash):
		price_rows = []
		for price in prices:
			if sc := price.get('service_code'):
				price['service_code'] = json.dumps(sorted(sc))
			else:
				price['service_code'] = None

			if bcm := price.get('billing_code_modifier'):
				price['billing_code_modifier'] = json.dumps(sorted(bcm))
			else:
				price['billing_code_modifier'] = None

			price_row = {
				'billing_class':          price['billing_class'],
				'negotiated_type':        price['negotiated_type'],
				'expiration_date':        price['expiration_date'],
				'negotiated_rate':        price['negotiated_rate'],
				'service_code':           price['service_code'],
				'additional_information': price.get('additional_information'),
				'billing_code_modifier':  price['billing_code_modifier'],
				'code_hash':              code_hash,
				'filename_hash':          filename_hash,
			}
			price_row['price_hash'] = dicthasher(price_row)
			price_rows.append(price_row)
		self._write_table(price_rows, 'prices')
		return price_rows

	def _write_provider_groups(self, provider_groups):
		provider_group_rows = []
		for group in provider_groups:
			group_row = {
				'npi_numbers': json.dumps(sorted(group['npi'])),
				'tin_type':    group['tin']['type'],
				'tin_value':   group['tin']['value'],
			}
			group_row['provider_group_hash'] = dicthasher(group_row)
			provider_group_rows.append(group_row)
		self._write_table(provider_group_rows, 'provider_groups')
		return provider_group_rows

	def _write_prices_provider_groups(self, price_rows, provider_group_rows):
		linking_hashes = []
		for price_row, provider_group_row in itertools.product(price_rows, provider_group_rows):
			link = {
				'provider_group_hash':   provider_group_row['provider_group_hash'],
				'price_hash':            price_row['price_hash'],
			}
			linking_hashes.append(link)
		self._write_table(linking_hashes, 'prices_provider_groups')
		return linking_hashes

	def write_file_and_plan(self, file_row, plan_row):

		self._write_table([file_row], 'files')
		self._write_table([plan_row], 'plans')

		self._write_plan_file(plan_row, file_row)

	def write_in_network_item(self, item, filename_hash):

		code_row = self._write_code(item)
		code_hash = code_row['code_hash']

		for rate in item.get('negotiated_rates'):
			prices = rate['negotiated_prices']
			price_rows = self._write_prices(prices, code_hash, filename_hash)

			provider_groups = rate['provider_groups']
			provider_group_rows = self._write_provider_groups(provider_groups)

			self._write_prices_provider_groups(price_rows, provider_group_rows)


def flatten_mrf(
	loc: str,
	npi_filter: set,
	code_filter: set,
	out_dir: str,
	url: str = None,
):
	"""
	Main function for flattening MRFs.

	There are three cases to consider:

	1. The MRF has its provider references at the top
	2. The MRF has its provider references at the bottom
	3. The MRF doesn't have provider references

	:param loc: remote or local file location
	:param npi_filter: set of NPI numbers
	:param code_filter: set of (CODE_TYPE, CODE) tuples (str, str)
	:param out_dir: output directory
	:param url: complete, clickable file remote URL. Assumed to be loc unless
	specified
	:return: returns nothing
	"""
	with MRFOpen(loc) as f:

		processor = MRFProcessor(f)
		writer = MRFWriter(out_dir, SCHEMA)

		file_row, plan_row = processor.prepare_file_row_plan_row(loc, url)
		filename_hash = file_row['filename_hash']

		provider_reference_map = processor.prepare_provider_references(npi_filter)

<<<<<<< HEAD
		# Case 2/3. The MRF has its provider references either at the bottom,
		# or not at all.
		# We try to find them by fast-forwarding to the end and collecting
		# the provider references. If we do find them, we make a map.
		# Then read the file again.
		elif m.parser.current == ('', 'map_key', 'in_network'):
			log.info(f'{pid}: No provider references found at beginning of file')
			log.info('Checking end of file')
			try:
				m.ffwd(('', 'map_key', 'provider_references'))
				p_refs_map = m.collect_p_refs(npi_set)
			except Exception:
				log.info(f'{pid}: No provider references in this file')
				p_refs_map = None
=======
		if not provider_reference_map:
			log.info("No provider references in this file")

		try:
			processor.jump_to_in_network()
			for item in processor.gen_in_network(npi_filter, code_filter, provider_reference_map):
				writer.write_in_network_item(item, filename_hash)
			writer.write_file_and_plan(file_row, plan_row)
			return
		except StopIteration:
			log.info("Didn't find in-network items on first pass. Re-opening file")
>>>>>>> 90b6de77

	with MRFOpen(loc) as f:
		processor = MRFProcessor(f)

		try:
			processor.jump_to_in_network()
		except StopIteration:
			raise InvalidMRF('No in-network items in this file')

		for item in processor.gen_in_network(npi_filter, code_filter, provider_reference_map):
			writer.write_in_network_item(item, filename_hash)
		writer.write_file_and_plan(file_row, plan_row)<|MERGE_RESOLUTION|>--- conflicted
+++ resolved
@@ -21,7 +21,6 @@
 file_handler.setLevel(logging.WARNING)
 log.addHandler(file_handler)
 
-pid = os.getegid()
 
 def import_csv_to_set(filename):
 	"""
@@ -118,7 +117,7 @@
 		else:
 			self.f = open(self.loc, 'rb')
 
-		log.info(f'{pid}: Successfully opened file: {self.loc}')
+		log.info(f'Successfully opened file: {self.loc}')
 		return self.f
 
 	def __exit__(self, exc_type, exc_val, exc_tb):
@@ -132,22 +131,8 @@
 	data,
 	npi_filter
 ):
-<<<<<<< HEAD
-	'''
-	:param session: aiohttp.ClientSession()
-	:param p_ref_id: provider_group_id
-	:param p_ref_url: location of remote reference
-	:param npi_set: NPI filter
-	:return: json
-	'''
-	async with session.get(p_ref_url) as response:
-		log.info(f'{pid}: Opened remote provider reference url:{p_ref_url}')
-
-		assert response.status == 200
-=======
 	for group in data['provider_groups']:
 		group['npi'] = [str(npi) for npi in group['npi']]
->>>>>>> 90b6de77
 
 		if npi_filter:
 			group['npi'] = [npi for npi in group['npi'] if npi in npi_filter]
@@ -382,14 +367,8 @@
 			if (prefix, event) == ('in_network', 'end_array'):
 				return
 
-<<<<<<< HEAD
-			elif (prefix, event, value) == (
-			'in_network.item', 'end_map', None):
-				log.info(f"{pid}: Rates found for {bct} {bc}")
-=======
 			elif (prefix, event) == ('in_network.item', 'end_map'):
 				log.info(f"Rates found for {code_type} {code}")
->>>>>>> 90b6de77
 				in_network_item = builder.value.pop()
 
 				yield in_network_item
@@ -418,11 +397,7 @@
 				(prefix, event) == ('in_network.item.negotiated_rates', 'end_array')
 				and not builder.value[-1]['negotiated_rates']
 			):
-<<<<<<< HEAD
-				log.info(f"{pid}: Skipping {bct} {bc}: no providers")
-=======
 				log.debug(f"Skipping {code_type} {code}: no providers")
->>>>>>> 90b6de77
 
 				builder.value.pop()
 				builder.containers.pop()
@@ -677,22 +652,6 @@
 
 		provider_reference_map = processor.prepare_provider_references(npi_filter)
 
-<<<<<<< HEAD
-		# Case 2/3. The MRF has its provider references either at the bottom,
-		# or not at all.
-		# We try to find them by fast-forwarding to the end and collecting
-		# the provider references. If we do find them, we make a map.
-		# Then read the file again.
-		elif m.parser.current == ('', 'map_key', 'in_network'):
-			log.info(f'{pid}: No provider references found at beginning of file')
-			log.info('Checking end of file')
-			try:
-				m.ffwd(('', 'map_key', 'provider_references'))
-				p_refs_map = m.collect_p_refs(npi_set)
-			except Exception:
-				log.info(f'{pid}: No provider references in this file')
-				p_refs_map = None
-=======
 		if not provider_reference_map:
 			log.info("No provider references in this file")
 
@@ -704,7 +663,6 @@
 			return
 		except StopIteration:
 			log.info("Didn't find in-network items on first pass. Re-opening file")
->>>>>>> 90b6de77
 
 	with MRFOpen(loc) as f:
 		processor = MRFProcessor(f)
