"""
The function

>>> def json_mrf_to_csv()...

flattens the data from a JSON MRF into a CSV.

If the flattener encounters the in-network items after the provider
references, it will flatten those on the first pass. Otherwise, it
will open the file again and re-run, recycling the provider
references that it got from the first pass.

The plan data is only written after the flattener has successfully run.
"""
import asyncio
import csv
import gzip
import hashlib
import io
import json
import logging
import os
from typing import Generator
from pathlib import Path
from urllib.parse import urlparse

import aiohttp
import ijson
import requests

from schema import SCHEMA

# You can remove this if necessary, but be warned
try:
    assert ijson.backend == "yajl2_c"
except AssertionError:
    raise Exception("Extremely slow without the yajl2_c backend")


log = logging.getLogger(__name__)
log.setLevel(logging.INFO)


class InvalidMRF(Exception):
    pass


class JSONOpen(io.BufferedIOBase):
    """
    Context manager for opening JSON(.gz) MRFs.
    Handles local and remote gzipped and unzipped
    JSON files.
    """

    def __init__(self, input):
        if type(input) == bytes:
            self.data = input
            self.loc = None
        else:
            self.loc = input
            self.data = None

        self.f = None
        self.r = None
        self.is_remote = None

        if self.loc:
            parsed_url = urlparse(self.loc)
            self.suffix = "".join(Path(parsed_url.path).suffixes)

            if self.suffix not in (".json.gz", ".json"):
                raise InvalidMRF(f"Suffix not JSON: {self.loc}")

            self.is_remote = parsed_url.scheme in ("http", "https")

    def __enter__(self):
        if self.data:
            self.f = io.BytesIO(self.data)
            return self.f
        if self.is_remote and self.suffix == ".json.gz":
            self.r = requests.get(self.loc, stream=True)
            self.f = gzip.GzipFile(fileobj=self.r.raw)

        elif self.is_remote and self.suffix == ".json":
            self.r = requests.get(self.loc, stream=True)
            self.r.raw.decode_content = True
            self.f = self.r.raw

        elif self.suffix == ".json.gz":
            self.f = gzip.open(self.loc, "rb")

        else:
            self.f = open(self.loc, "rb")

        log.info(f"Successfully opened file: {self.loc}")
        return self.f

    def __exit__(self, exc_type, exc_val, exc_tb):
        if self.r and self.is_remote:
            self.r.close()

        self.f.close()


def import_csv_to_set(filename: str):
    """Imports data as tuples from a given file."""
    items = set()

    with open(filename, "r") as f:
        reader = csv.reader(f)

        for row in reader:
            row = [col.strip() for col in row]

            if len(row) > 1:
                items.add(tuple(row))

            else:
                items.add(row.pop())

        return items


def make_dir(out_dir):

    if not os.path.exists(out_dir):
        os.mkdir(out_dir)


def dicthasher(data, n_bytes=8):

    if not data:
        raise Exception("Hashed dictionary can't be empty")

    data = json.dumps(data, sort_keys=True).encode("utf-8")
    hash_s = hashlib.sha256(data).digest()[:n_bytes]
    hash_i = int.from_bytes(hash_s, "little")

    return hash_i


def append_hash(item, name):

    hash_ = dicthasher(item)
    item[name] = hash_

    return item


def _filename_hash(loc):

    filename = Path(loc).stem.split(".")[0]
    file_row = {"filename": filename}
    filename_hash = dicthasher(file_row)

    return filename_hash


def _write_table(rows, tablename, out_dir):

    fieldnames = SCHEMA[tablename]
    file_loc = f"{out_dir}/{tablename}.csv"
    file_exists = os.path.exists(file_loc)

    # newline = '' is to prevent Windows
    # from adding \r\n\n to the end of each line
    with open(file_loc, "a", newline="") as f:
        writer = csv.DictWriter(f, fieldnames=fieldnames)

        if not file_exists:
            writer.writeheader()

        if type(rows) == list:
            writer.writerows(rows)

        if type(rows) == dict:
            row = rows
            writer.writerow(row)


def _make_plan_row(plan: dict):

    keys = [
        "reporting_entity_name",
        "reporting_entity_type",
        "plan_name",
        "plan_id",
        "plan_id_type",
        "plan_market_type",
        "last_updated_on",
        "version",
    ]

    plan_row = {key: plan.get(key) for key in keys}
    plan_row = append_hash(plan_row, "plan_hash")

    return plan_row


def _make_file_row(loc, url):

    filename = Path(loc).stem.split(".")[0]
    file_row = {"filename": filename}
    file_row = append_hash(file_row, "filename_hash")
    file_row["url"] = url

    return file_row


def _make_plan_file_row(plan_row, file_row):

    plan_file_row = {
        "plan_hash": plan_row["plan_hash"],
        "filename_hash": file_row["filename_hash"],
    }

    return plan_file_row


def _make_code_row(in_network_item: dict):

    keys = [
        "billing_code_type",
        "billing_code_type_version",
        "billing_code",
    ]

    code_row = {key: in_network_item[key] for key in keys}
    code_row = append_hash(code_row, "code_hash")

    return code_row


def _make_price_row(price: dict, code_hash, filename_hash):

    keys = [
        "billing_class",
        "negotiated_type",
        "expiration_date",
        "negotiated_rate",
        "additional_information",
    ]

    price_row = {key: price.get(key) for key in keys}

    optional_json_keys = [
        "service_code",
        "billing_code_modifier",
    ]

    for key in optional_json_keys:
        if price.get(key):
            price.get(key)
            sorted_value = sorted(price[key])
            price_row[key] = json.dumps(sorted_value)

    hashes = {"code_hash": code_hash, "filename_hash": filename_hash}

    price_row.update(hashes)
    price_row = append_hash(price_row, "price_hash")

    return price_row


def _make_price_rows(
    prices: list[dict],
    code_hash,
    filename_hash,
):

    price_rows = []
    for price in prices:
        price_row = _make_price_row(price, code_hash, filename_hash)
        price_rows.append(price_row)

    return price_rows


def _make_provider_group_row(provider_group: dict):

    provider_group_row = {
        "npi_numbers": json.dumps(sorted(provider_group["npi"])),
        "tin_type": provider_group["tin"]["type"],
        "tin_value": provider_group["tin"]["value"],
    }

    provider_group_row = append_hash(provider_group_row, "provider_group_hash")

    return provider_group_row


def _make_provider_group_rows(provider_groups: list[dict]):

    provider_group_rows = []
    for provider_group in provider_groups:
        provider_group_row = _make_provider_group_row(provider_group)
        provider_group_rows.append(provider_group_row)

    return provider_group_rows


def _make_prices_provider_groups_rows(
    price_rows: list[dict], provider_group_rows: list[dict]
):

    prices_provider_groups_rows = []
    for price_row in price_rows:
        for provider_group_row in provider_group_rows:

            prices_provider_groups_row = {
                "provider_group_hash": provider_group_row["provider_group_hash"],
                "price_hash": price_row["price_hash"],
            }

            prices_provider_groups_rows.append(prices_provider_groups_row)

    return prices_provider_groups_rows


<<<<<<< HEAD
def write_in_network_item(
	in_network_item: dict,
	filename_hash,
	out_dir
):
	code_row = _make_code_row(in_network_item)
	_write_table(code_row, 'codes', out_dir)
=======
def write_in_network_item(in_network_item: dict, filename_hash, out_dir):

    code_row = _make_code_row(in_network_item)
    _write_table(code_row, "codes", out_dir)
>>>>>>> 89d4b0fc

    code_hash = code_row["code_hash"]

    for rate in in_network_item["negotiated_rates"]:
        prices = rate["negotiated_prices"]
        provider_groups = rate["provider_groups"]

        price_rows = _make_price_rows(prices, code_hash, filename_hash)
        _write_table(price_rows, "prices", out_dir)

        provider_group_rows = _make_provider_group_rows(provider_groups)
        _write_table(provider_group_rows, "provider_groups", out_dir)

        prices_provider_group_rows = _make_prices_provider_groups_rows(
            price_rows, provider_group_rows
        )
        _write_table(prices_provider_group_rows, "prices_provider_groups", out_dir)

    code_type = in_network_item["billing_code_type"]
    code = in_network_item["billing_code"]
    log.debug(f"Wrote {code_type} {code}")


<<<<<<< HEAD
def write_plan(
	plan: dict,
	loc,
	url,
	out_dir
):
	plan_row = _make_plan_row(plan)
	_write_table(plan_row, 'plans', out_dir)
=======
def write_plan(plan: dict, loc, url, out_dir):
>>>>>>> 89d4b0fc

    file_row = _make_file_row(loc, url)
    _write_table(file_row, "files", out_dir)

<<<<<<< HEAD
	plan_file_row = _make_plan_file_row(plan_row, file_row)
	_write_table(plan_file_row, 'plans_files', out_dir)
=======
    plan_row = _make_plan_row(plan)
    _write_table(plan_row, "plans", out_dir)

    plan_file_row = _make_plan_file_row(plan_row, file_row)
    _write_table(plan_file_row, "plans_files", out_dir)
>>>>>>> 89d4b0fc


async def _fetch_remote_provider_reference(
    session,
    provider_group_id,
    provider_reference_loc: str,
    npi_filter: set,
) -> dict:
    async with session.get(provider_reference_loc) as response:

        log.info(f"Opened remote provider reference url:{provider_reference_loc}")
        assert response.status == 200

        f = await response.read()

        unprocessed_data = json.loads(f)
        unprocessed_data["provider_group_id"] = provider_group_id

        processed_remote_provider_reference = _process_provider_reference(
            item=unprocessed_data,
            npi_filter=npi_filter,
        )
        return processed_remote_provider_reference


async def _fetch_remote_provider_references(
    unfetched_provider_references: list[dict],
    npi_filter: set,
) -> list[dict]:
    tasks = []
    async with aiohttp.client.ClientSession() as session:

        for unfetched_reference in unfetched_provider_references:

            provider_group_id = unfetched_reference["provider_group_id"]
            provider_reference_loc = unfetched_reference["location"]

            task = asyncio.wait_for(
                _fetch_remote_provider_reference(
                    session=session,
                    provider_group_id=provider_group_id,
                    provider_reference_loc=provider_reference_loc,
                    npi_filter=npi_filter,
                ),
                timeout=5,
            )

            tasks.append(task)

        fetched_references = await asyncio.gather(*tasks)
        fetched_references = [item for item in fetched_references if item]

        return fetched_references


def _process_provider_group(
    provider_group: dict,
    npi_filter: set,
) -> dict:
    npi = [str(n) for n in provider_group["npi"]]

    if npi_filter:
        npi = [n for n in npi if n in npi_filter]

    if not npi:
        return

    tin = provider_group["tin"]

    provider_group = {"npi": npi, "tin": tin}
    return provider_group


def _process_provider_reference(
    item: dict,
    npi_filter: set,
) -> dict:
    processed_provider_groups = []
    for provider_group in item["provider_groups"]:
        provider_group = _process_provider_group(provider_group, npi_filter)
        if provider_group:
            processed_provider_groups.append(provider_group)

    if not processed_provider_groups:
        return

    result = {
        "provider_group_id": item["provider_group_id"],
        "provider_groups": processed_provider_groups,
    }

    return result


def _combine_local_remote_provider_references(
    provider_references: list[dict],
    unfetched_provider_references: list[dict],
    npi_filter: set,
) -> list[dict]:

    loop = asyncio.get_event_loop()
    fetched_provider_references = loop.run_until_complete(
        _fetch_remote_provider_references(
            unfetched_provider_references=unfetched_provider_references,
            npi_filter=npi_filter,
        )
    )

    provider_references.extend(fetched_provider_references)

    return provider_references


def _process_rate(
    rate: dict,
    provider_reference_map: dict,
    npi_filter,
) -> dict:

    provider_groups = rate.get("provider_groups", [])
    if provider_reference_map and rate.get("provider_references"):
        for provider_group_id in rate["provider_references"]:
            addl_provider_groups = provider_reference_map.get(provider_group_id)
            if addl_provider_groups:
                provider_groups.extend(addl_provider_groups)
        rate.pop("provider_references")

    processed_provider_groups = []
    for provider_group in provider_groups:
        processed_provider_group = _process_provider_group(provider_group, npi_filter)
        if processed_provider_group:
            processed_provider_groups.append(processed_provider_group)

    if not processed_provider_groups:
        return

    rate["provider_groups"] = processed_provider_groups

    return rate


def _process_in_network_item(
    in_network_item: dict,
    provider_reference_map: dict,
    npi_filter: set,
    # code_filter = None
) -> dict:

    # the local optimization takes care of this
    # if code_filter:
    # 	billing_code_type = item['billing_code_type']
    # 	billing_code = str(item['billing_code'])
    # 	if (billing_code_type, billing_code) not in code_filter:
    # 		log.debug(f"skipped {item['billing_code']} not in list")
    # 		return
    #
    # if item['negotiation_arrangement'] != 'ffs':
    # 	log.debug('wrong type')
    # 	return

    rates = []
    for unprocessed_rate in in_network_item["negotiated_rates"]:
        rate = _process_rate(unprocessed_rate, provider_reference_map, npi_filter)
        if rate:
            rates.append(rate)

    if not rates:
        return

    in_network_item["negotiated_rates"] = rates

    return in_network_item


def _ffwd(parser, to_prefix, to_event):
    for prefix, event, _ in parser:
        if (prefix, event) == (to_prefix, to_event):
            return


def _local_optimization(in_network_items, parser, code_filter):
    """
    This stops us from having to build in-network objects (which are large)
    when their billing codes or arrangement don't fit the filter. It's kind of a
    hack which is why I bundled these changes into one function.
    """
    item = in_network_items.value[-1]
    code_type = item.get("billing_code_type")
    code = item.get("billing_code")

    if code and code_type and code_filter:
        if (code_type, str(code)) not in code_filter:
            log.debug(f"Skipping {code_type} {code}: filtered out")
            _ffwd(parser, "in_network.item", "end_map")
            in_network_items.value.pop()
            in_network_items.containers.pop()
            return

    arrangement = item.get("negotiation_arrangement")
    if arrangement and arrangement != "ffs":
        log.debug(f"Skipping item: arrangement: {arrangement} not 'ffs'")
        _ffwd(parser, "in_network.item", "end_map")
        in_network_items.value.pop()
        in_network_items.containers.pop()
        return


def _make_provider_reference_map(
    parser,
    npi_filter: set,
) -> dict:

    unfetched_provider_references = []

    provider_references = ijson.ObjectBuilder()
    provider_references.event("start_array", None)

    for prefix, event, value in parser:
        provider_references.event(event, value)
        if (prefix, event) == ("provider_references.item", "end_map"):
            unprocessed_reference = provider_references.value.pop()
            if unprocessed_reference.get("location"):
                unfetched_provider_references.append(unprocessed_reference)
                continue

            provider_reference = _process_provider_reference(
                item=unprocessed_reference, npi_filter=npi_filter
            )

            if provider_reference:
                provider_references.value.insert(1, provider_reference)

        elif (prefix, event) == ("provider_references", "end_array"):
            combined_provider_references = _combine_local_remote_provider_references(
                provider_references=provider_references.value,
                unfetched_provider_references=unfetched_provider_references,
                npi_filter=npi_filter,
            )

            provider_reference_map = {
                p["provider_group_id"]: p["provider_groups"]
                for p in combined_provider_references
                if p is not None
            }
            return provider_reference_map


def _plan(parser):
    plan = ijson.ObjectBuilder()
    for prefix, event, value in parser:
        plan.event(event, value)
        if value in ("provider_references", "in_network"):
            return plan.value
    else:
        raise InvalidMRF


def _in_network_items(
    parser,
    code_filter: set,
) -> Generator[dict, None, None]:

    in_network_items = ijson.ObjectBuilder()
    in_network_items.event("start_array", None)
    for prefix, event, value in parser:
        in_network_items.event(event, value)

        # This line can be commented out! but it's faster with it in
        if hasattr(in_network_items, "value") and len(in_network_items.value) > 0:
            _local_optimization(in_network_items, parser, code_filter)

        if (prefix, event) == ("in_network.item", "end_map"):
            yield in_network_items.value.pop()

        elif (prefix, event) == ("in_network", "end_array"):
            return


def _processed_in_network_items(
    unprocessed_items: Generator[dict, None, None],
    provider_reference_map: dict,
    npi_filter: set,
) -> Generator[dict, None, None]:

    for unprocessed_item in unprocessed_items:
        processed_item = _process_in_network_item(
            in_network_item=unprocessed_item,
            npi_filter=npi_filter,
            provider_reference_map=provider_reference_map,
        )
        if processed_item:
            yield processed_item


class MRFContent:
    """
    Bucket for MRF data. Assumes that the MRF is in one of the
    following three orders:

    1. plan -> provider_references -> in_network (most common)
    2. plan -> in_network (second-most common)
    3. plan -> in_network -> provider_references (least common)

    As far as I can tell, no one puts their plan data at the
    bottom, although that's possible. If that turns out to be
    the case this function will have to be modified a little bit
    (but that won't be a big deal.)

    Usage:
    >>> content = MRFContent(loc, npi_filter, code_filter)
    >>> content.start() # fetches plan info and opens file
    >>> content.plan # access plan information
    >>> content.in_network_items # generates items as file is read

    From there you can write the items and plan information as you
    read them in.
    """

    def __init__(self, loc, npi_filter=None, code_filter=None):
        self.loc = loc
        self.code_filter = code_filter
        self.npi_filter = npi_filter
        self.extractor = self._extractor()

    def start(self):
        """Opens the file, grabs the plan metadata"""
        self.plan = next(self.extractor)

    @property
    def in_network_items(self) -> Generator[dict, None, None]:
        yield from self.extractor

    def _extractor(self) -> Generator[dict, None, None]:
        """
        Generates MRF dictionaries in the order:
        1. plan
        2. all in-network items
        The first time you call this function's __next__() you'll
        get the plan information. This is what happens in start
        >>> content.start() # advance extractor one step
        The rest of the items are yielded afterwards
        """
        with JSONOpen(self.loc) as f:

            parser = ijson.parse(f, use_float=True)
            yield _plan(parser)

            prefix, _, _ = next(parser)
            if prefix == "provider_references":
                provider_reference_map = _make_provider_reference_map(
                    parser=parser,
                    npi_filter=self.npi_filter,
                )

                _ffwd(parser, "in_network", "start_array")
                unprocessed_items = _in_network_items(parser, self.code_filter)
                yield from _processed_in_network_items(
                    unprocessed_items=unprocessed_items,
                    provider_reference_map=provider_reference_map,
                    npi_filter=self.npi_filter,
                )
                return
            # Enter this block if we don't find provider references
            # Try to see if they're at the bottom
            try:
                _ffwd(parser, "provider_references", "start_array")
                provider_reference_map = _make_provider_reference_map(
                    parser=parser,
                    npi_filter=self.npi_filter,
                )
            except StopIteration:
                provider_reference_map = None
        # Enter this block when provider references are either
        # at the bottom or not found
        with JSONOpen(self.loc) as f:
            parser = ijson.parse(f, use_float=True)
            _ffwd(parser, "in_network", "start_array")
            unprocessed_items = _in_network_items(parser, self.code_filter)
            yield from _processed_in_network_items(
                unprocessed_items=unprocessed_items,
                provider_reference_map=provider_reference_map,
                npi_filter=self.npi_filter,
            )


def json_mrf_to_csv(
    loc: str,
    npi_filter: set,
    code_filter: set,
    out_dir: str,
    url: str = None,
) -> None:
<<<<<<< HEAD
	"""
	Writes MRF content to a flat file CSV in a specific schema.
	The url parameter is optional -- if you pass only a loc,
	we assume that the file is remote.

	If you pass a loc and a URL the file is read from loc but the
	URL that you input is used. This is just saved for bookkeeping.

	!Importantly! you have to make sure that whatever file you saved
	matches the filename that the URL returns. We index the files by
	name, so if the name is different, the index will be wrong.
	"""

	make_dir(out_dir)
	filename_hash = _filename_hash(loc)

	content = MRFContent(loc, npi_filter, code_filter)
	content.start()

	write_plan(
		plan = content.plan,
		loc = loc,
		url = url if url else loc,
		out_dir = out_dir
	)

	for in_network_item in content.in_network_items:
		write_in_network_item(
			in_network_item = in_network_item,
			filename_hash = filename_hash,
			out_dir = out_dir
		)
=======
    """
    Writes MRF content to a flat file CSV in a specific schema.
    The url parameter is optional -- if you pass only a loc,
    we assume that the file is remote.

    If you pass a loc and a URL the file is read from loc but the
    URL that you input is used. This is just saved for bookkeeping.

    !Importantly! you have to make sure that whatever file you saved
    matches the filename that the URL returns. We index the files by
    name, so if the name is different, the index will be wrong.
    """

    make_dir(out_dir)
    filename_hash = _filename_hash(loc)

    content = MRFContent(loc, npi_filter, code_filter)
    content.start()

    for in_network_item in content.in_network_items:
        write_in_network_item(
            in_network_item=in_network_item,
            filename_hash=filename_hash,
            out_dir=out_dir,
        )

    write_plan(plan=content.plan, loc=loc, url=url if url else loc, out_dir=out_dir)
>>>>>>> 89d4b0fc
<|MERGE_RESOLUTION|>--- conflicted
+++ resolved
@@ -317,20 +317,9 @@
     return prices_provider_groups_rows
 
 
-<<<<<<< HEAD
-def write_in_network_item(
-	in_network_item: dict,
-	filename_hash,
-	out_dir
-):
-	code_row = _make_code_row(in_network_item)
-	_write_table(code_row, 'codes', out_dir)
-=======
 def write_in_network_item(in_network_item: dict, filename_hash, out_dir):
-
     code_row = _make_code_row(in_network_item)
     _write_table(code_row, "codes", out_dir)
->>>>>>> 89d4b0fc
 
     code_hash = code_row["code_hash"]
 
@@ -354,32 +343,18 @@
     log.debug(f"Wrote {code_type} {code}")
 
 
-<<<<<<< HEAD
-def write_plan(
-	plan: dict,
-	loc,
-	url,
-	out_dir
-):
-	plan_row = _make_plan_row(plan)
-	_write_table(plan_row, 'plans', out_dir)
-=======
 def write_plan(plan: dict, loc, url, out_dir):
->>>>>>> 89d4b0fc
+    plan_row = _make_plan_row(plan)
+    _write_table(plan_row, "plans", out_dir)
 
     file_row = _make_file_row(loc, url)
     _write_table(file_row, "files", out_dir)
 
-<<<<<<< HEAD
-	plan_file_row = _make_plan_file_row(plan_row, file_row)
-	_write_table(plan_file_row, 'plans_files', out_dir)
-=======
     plan_row = _make_plan_row(plan)
     _write_table(plan_row, "plans", out_dir)
 
     plan_file_row = _make_plan_file_row(plan_row, file_row)
     _write_table(plan_file_row, "plans_files", out_dir)
->>>>>>> 89d4b0fc
 
 
 async def _fetch_remote_provider_reference(
@@ -689,7 +664,7 @@
     (but that won't be a big deal.)
 
     Usage:
-    >>> content = MRFContent(loc, npi_filter, code_filter)
+        >>> content = MRFContent(loc, npi_filter, code_filter)
     >>> content.start() # fetches plan info and opens file
     >>> content.plan # access plan information
     >>> content.in_network_items # generates items as file is read
@@ -772,40 +747,6 @@
     out_dir: str,
     url: str = None,
 ) -> None:
-<<<<<<< HEAD
-	"""
-	Writes MRF content to a flat file CSV in a specific schema.
-	The url parameter is optional -- if you pass only a loc,
-	we assume that the file is remote.
-
-	If you pass a loc and a URL the file is read from loc but the
-	URL that you input is used. This is just saved for bookkeeping.
-
-	!Importantly! you have to make sure that whatever file you saved
-	matches the filename that the URL returns. We index the files by
-	name, so if the name is different, the index will be wrong.
-	"""
-
-	make_dir(out_dir)
-	filename_hash = _filename_hash(loc)
-
-	content = MRFContent(loc, npi_filter, code_filter)
-	content.start()
-
-	write_plan(
-		plan = content.plan,
-		loc = loc,
-		url = url if url else loc,
-		out_dir = out_dir
-	)
-
-	for in_network_item in content.in_network_items:
-		write_in_network_item(
-			in_network_item = in_network_item,
-			filename_hash = filename_hash,
-			out_dir = out_dir
-		)
-=======
     """
     Writes MRF content to a flat file CSV in a specific schema.
     The url parameter is optional -- if you pass only a loc,
@@ -824,13 +765,12 @@
 
     content = MRFContent(loc, npi_filter, code_filter)
     content.start()
+
+    write_plan(plan=content.plan, loc=loc, url=url if url else loc, out_dir=out_dir)
 
     for in_network_item in content.in_network_items:
         write_in_network_item(
             in_network_item=in_network_item,
             filename_hash=filename_hash,
             out_dir=out_dir,
-        )
-
-    write_plan(plan=content.plan, loc=loc, url=url if url else loc, out_dir=out_dir)
->>>>>>> 89d4b0fc
+        )